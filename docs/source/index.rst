--- conflicted
+++ resolved
@@ -1,14 +1,8 @@
-<<<<<<< HEAD
-Welcome to Flan's documentation!
-===================================
+Welcome to FLan's documentation!
 
-**Flan** (/flaan) is a Fully kinetic Monte Carlo code made to follow trace amount of impurities in a turbulent plasma.
-=======
-Welcome to FLan's documentation!
-===================================
 
 **Flan** (/flaan/) is a Fully kinetic Monte Carlo code that was developed to follow trace amount of impurities in a turbulent plasma. Flan hosts its documentation on readthedocs.
->>>>>>> e75cb635
+main
 
 Check out the :doc:`usage` section for further information, including
 how to :ref:`installation` the project.
